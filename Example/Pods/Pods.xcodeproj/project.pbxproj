--- conflicted
+++ resolved
@@ -1323,11 +1323,8 @@
 			isa = XCBuildConfiguration;
 			baseConfigurationReference = 968076173EFD61047ED0A70ED75A3653 /* Pods-Connectivity_Tests.debug.xcconfig */;
 			buildSettings = {
-<<<<<<< HEAD
 				ALWAYS_EMBED_SWIFT_STANDARD_LIBRARIES = NO;
-=======
 				APPLICATION_EXTENSION_API_ONLY = YES;
->>>>>>> e020aa60
 				CODE_SIGN_IDENTITY = "";
 				"CODE_SIGN_IDENTITY[sdk=appletvos*]" = "";
 				"CODE_SIGN_IDENTITY[sdk=iphoneos*]" = "";
@@ -1341,7 +1338,6 @@
 				INSTALL_PATH = "$(LOCAL_LIBRARY_DIR)/Frameworks";
 				IPHONEOS_DEPLOYMENT_TARGET = 8.0;
 				LD_RUNPATH_SEARCH_PATHS = "$(inherited) @executable_path/Frameworks @loader_path/Frameworks";
-<<<<<<< HEAD
 				MACH_O_TYPE = staticlib;
 				MODULEMAP_FILE = "Target Support Files/Pods-Connectivity_Tests/Pods-Connectivity_Tests.modulemap";
 				OTHER_LDFLAGS = "";
@@ -1349,13 +1345,6 @@
 				PODS_ROOT = "$(SRCROOT)";
 				PRODUCT_BUNDLE_IDENTIFIER = "org.cocoapods.${PRODUCT_NAME:rfc1034identifier}";
 				PRODUCT_NAME = "$(TARGET_NAME:c99extidentifier)";
-=======
-				MARKETING_VERSION = 4.1.0;
-				MODULEMAP_FILE = "Target Support Files/Connectivity/Connectivity.modulemap";
-				PRODUCT_BUNDLE_IDENTIFIER = com.rwbutler.Connectivity;
-				PRODUCT_MODULE_NAME = Connectivity;
-				PRODUCT_NAME = Connectivity;
->>>>>>> e020aa60
 				SDKROOT = iphoneos;
 				SKIP_INSTALL = YES;
 				TARGETED_DEVICE_FAMILY = "1,2";
@@ -1383,17 +1372,9 @@
 				INSTALL_PATH = "$(LOCAL_LIBRARY_DIR)/Frameworks";
 				IPHONEOS_DEPLOYMENT_TARGET = 8.0;
 				LD_RUNPATH_SEARCH_PATHS = "$(inherited) @executable_path/Frameworks @loader_path/Frameworks";
-<<<<<<< HEAD
 				MODULEMAP_FILE = "Target Support Files/OHHTTPStubs/OHHTTPStubs.modulemap";
 				PRODUCT_MODULE_NAME = OHHTTPStubs;
 				PRODUCT_NAME = OHHTTPStubs;
-=======
-				MARKETING_VERSION = 4.1.0;
-				MODULEMAP_FILE = "Target Support Files/Connectivity/Connectivity.modulemap";
-				PRODUCT_BUNDLE_IDENTIFIER = com.rwbutler.Connectivity;
-				PRODUCT_MODULE_NAME = Connectivity;
-				PRODUCT_NAME = Connectivity;
->>>>>>> e020aa60
 				SDKROOT = iphoneos;
 				SKIP_INSTALL = YES;
 				SWIFT_ACTIVE_COMPILATION_CONDITIONS = "$(inherited) ";
